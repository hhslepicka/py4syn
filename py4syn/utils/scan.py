import collections
import datetime
from enum import Enum
import os
import pwd

import numpy

import py4syn as py4syn
from py4syn.epics.IScannable import IScannable
from py4syn.epics.StandardDevice import StandardDevice
from py4syn.utils.counter import *
from py4syn.utils.fit import fitGauss
from py4syn.utils.motor import *
from py4syn.utils.plotter import Plotter
from py4syn.writing.FileWriter import FileWriter
from py4syn.writing.DefaultWriter import DefaultWriter
import threading

#
#DEFAULT CALLBACKS
#
def defaultPreScanCallback(**kwargs):
    pass

def defaultPostScanCallback(**kwargs):
    pass

def defaultPreScanOperationCallback(**kwargs):
    pass

def defaultScanOperationCallback(**kwargs):
    pass

def defaultPostScanOperationCallback(**kwargs):
    pass

#
#GLOBALS
#
global not_data_fields
not_data_fields = ['scan_object', 'scan_duration', 'scan_start', 'scan_end']

global SCAN_DATA
SCAN_DATA = collections.OrderedDict()

global USER_DATA_FIELDS
USER_DATA_FIELDS = []

global SCAN_CMD
SCAN_CMD = ""

global FILE_WRITER
FILE_WRITER = None

global PARTIAL_WRITE
PARTIAL_WRITE = False

global RESET_WRITER
RESET_WRITER = True

global FILENAME
FILENAME = ""

global XFIELD
XFIELD = ""

global YFIELD
YFIELD = ""

global FWHM
FWHM = 0

global FWHM_AT
FWHM_AT = 0

global COM
COM = 0

global PEAK
PEAK = 0

global PEAK_AT
PEAK_AT = 0

global MIN
MIN = 0

global MIN_AT
MIN_AT = 0

global FITTED_DATA
FITTED_DATA = []

global FIT_RESULT
FIT_RESULT = None

global FIT_SCAN
FIT_SCAN = True

global PRINT_SCAN
PRINT_SCAN = True

global PLOT_GRAPH
PLOT_GRAPH = True

global DAEMON_GRAPH
DAEMON_GRAPH = False

global SCAN_COMMENT
SCAN_COMMENT = ""

global SCAN_PLOTTER
SCAN_PLOTTER = None

global SCAN_PLOTTER_AXIS
SCAN_PLOTTER_AXIS = 1

global PRE_SCAN_CALLBACK
PRE_SCAN_CALLBACK = defaultPreScanCallback

global PRE_POINT_CALLBACK
PRE_POINT_CALLBACK = None

global PRE_OPERATION_CALLBACK
PRE_OPERATION_CALLBACK = defaultPreScanOperationCallback

global OPERATION_CALLBACK
OPERATION_CALLBACK = defaultScanOperationCallback

global POST_OPERATION_CALLBACK
POST_OPERATION_CALLBACK = defaultPostScanOperationCallback

global POST_POINT_CALLBACK
POST_POINT_CALLBACK = None

global POST_SCAN_CALLBACK
POST_SCAN_CALLBACK = defaultPostScanCallback


class ScanType(Enum):
    SCAN = 0
    MESH = 1
    TIME = 2
    FLY  = 3

class ScanStateEnum(str, Enum):
    idle = "idle"
    running = "running"
    error = "error"
    paused = "paused"
    interrupted = "interrupted"


class ScanInterruptedException(Exception):
    '''Scan was interrupted'''
    pass


#
#UTILITARY FUNCTIONS
#
def findDevice(device):
    d = None
    if(isinstance(device, str)):
        if(device in py4syn.mtrDB):
            d = py4syn.mtrDB[device]
        elif(device in globals()):
            d = globals()[device]
    else:
        d = device
    if(isinstance(d, IScannable)):
        return d
    else:
        raise Exception("Error. Only Scannable devices can be used on a scan. Please Check.")

def createUniqueFileName(name):
    import re

    leadingZeros = 4
    fileName, fileExtension = os.path.splitext(name)

    filePath, fileName = os.path.split(fileName)

    # check if fileName contains the number part and if so ignores it to
    # generate the next part
    expression = r'_\d{'+str(leadingZeros)+'}'
    fileName = re.sub(expression,'', fileName, count=1)
    fileName = os.path.join(filePath, fileName)

    newName = ""
    cont = 0
    while(True):
        cont += 1
        newName = fileName + "_" + str(cont).zfill(leadingZeros) + fileExtension
        if(os.path.isfile(newName)):
            continue
        else:
            break

    return newName

def scanHeader():
    global not_data_fields

    # insert scan devices header
    line = ''
    for key in SCAN_DATA.keys():
        if(key in not_data_fields):
            continue
        line += '  ' if line != '' else ''
        line += key

    return line

def fmt(n, precision):
    import math
    try:
        if(math.log10(abs(n)) < -precision):
            return '{:.{}e}'.format(n, precision)
    except Exception:
        pass
    return '{:.{}f}'.format(n, precision)

def scanDataToLine(idx = -1, format=""):
    global not_data_fields
    line = ''
    for key, val in SCAN_DATA.items():
        if(key in not_data_fields):
            continue
        line += ' ' if line != '' else ''
        try:
            if(format != ""):
                try: # some values are not possible to format, e.g strings, arrays, etc...
                    line += fmt(val[idx], int(format))
                except Exception:
                    line += str(val[idx])
            else:
                line += str(val[idx])
        except Exception:
            line += 'N/A'
    return line

def fitData(x, y):
    """
    Try to fit a Gaussian to data and calculate the MAX, FWHM and COM (Center of Mass)

    Parameters
    ----------
    x : `array`
        X data
    y : `array`
        Y data

    Examples
    ----------
    >>> fitData(myDataX, myDataY)
    >>> print("Peak ", PEAK, " at ", PEAK_AT)
    >>> print("Fwhm ", FWHM, " at ", FWHM_AT)
    >>> print("COM = ", COM)

    """
    global FWHM
    global FWHM_AT
    global COM
    global PEAK
    global PEAK_AT
    global MIN
    global MIN_AT
    global FITTED_DATA
    global FIT_RESULT

    X = numpy.asarray(x)
    Y = numpy.asarray(y)
    d = fitGauss(X,Y)
    pkv = d[0]
    pkp = d[1]
    minv = d[2]
    minp = d[3]
    fwhm = d[4]
    fwhmp = d[5]
    com = d[6]
    result = d[7]
    FWHM = fwhm
    FWHM_AT = fwhmp
    COM = com
    PEAK = pkv
    PEAK_AT = pkp
    MIN = minv
    MIN_AT = minp
    try:
        FITTED_DATA = result.best_fit
        FIT_RESULT = result
    except Exception:
        FITTED_DATA = None
        FIT_RESULT = None

def plot():
    """
    Plot a graph using the fields set in XFIELD and YFIELD.

    Examples
    ----------
    >>> setX("m1")
    >>> setY("det")
    >>> plot()

    """
    global XFIELD
    global YFIELD
    global FIT_SCAN
    p = Plotter(title="Plot", daemon=True)
    p.createAxis("", label=YFIELD, xlabel=XFIELD, ylabel=YFIELD,
                 grid=True, line_style="-", line_marker=".",
                 line_color="blue")
    x = SCAN_DATA[XFIELD]
    y = SCAN_DATA[YFIELD]
    p.plot(x, y)

    if(FIT_SCAN):
        fitData(x, y)
        if(PRINT_SCAN):
            print("Peak ", PEAK, " at ", PEAK_AT)
            print("Min ", MIN, " at ", MIN_AT)
            print("FWHM ", FWHM, " at ", FWHM_AT)
            print("COM = ", COM)

#
#SCAN AND MESH WRAPPERS
#
def scan(*args, **kwargs):
    """
    Run a scan with the given parameters

    Parameters
    ----------
    args : `*`
        List of parameters in the following order: device, start, end, points,
        time or device, start, end, device2, start2, end2,..., deviceN, startN,
        endN, points, time, delay.

        .. note::
            To use variable time for each point instead of an value user should
            pass an array with the time to count in each point.

        .. note::
            Instead of the common use of start and end, one can use an array of
            points. Beware that the array length cannot be different of points
            parameter.

        .. note::
            To use delay between points one can use a scalar value representing
            the number of seconds to wait until acquire next point, for
            variable delay time instead of an value user should pass an array.

    Examples
    ----------
    >>> createMotor('m1', 'SOL:DMC1:m1')
    >>> createMotor('m2', 'SOL:DMC1:m2')
    >>> scalerSOL = Scaler("SOL2:SCALER", 10, "scalerSOL")
    >>> createCounter("seconds", scalerSOL, 1, factor=1e+7)
    >>> createCounter("S10", scalerSOL, 10, monitor=True)
    >>> setX("points")
    >>> setY("S10")
    >>> setOutput("/home/ABTLUS/hugo.slepicka/scan1.txt")
    >>> scan('m1', 0, 1, 15, 0.01)
    >>> print("Scan Ended")
    >>> print("Time elapsed: ", SCAN_DATA['scan_duration'])

    """
    import numbers

    global SCAN_CMD
    SCAN_CMD = "scan("+", ".join(map(str, args)) + ")"
    device = None
    countTime = None

    waitingDevice = True
    waitingStart = False
    waitingEnd = False
    waitingSteps = False
    waitingTime = False
    waitingDelay = False

    # Criar Objeto Scan
    if 'scan' in kwargs:
        s = kwargs['scan']
    else:
        s = Scan(ScanType.SCAN)

    param = None

    devs = []
    starts = []
    ends = []
    points = []
    steps = None

    for item in args:
        if(isinstance(item, numbers.Number)):
            waitingDevice = False

        if(waitingDevice):
            # check if its not the time
            device = findDevice(item)

            devs.append(device)

            waitingDevice = False
            waitingStart = True
            waitingEnd = False
            waitingSteps = False
            waitingTime = False
            continue

        if(waitingStart):
            # user sent the points array
            if isinstance(item, collections.Iterable):
                points.append(item)
                starts.append(None)
                ends.append(None)

                waitingDevice = True
                waitingStart = False
                waitingEnd = False
                waitingSteps = True
                waitingTime = False
                continue

            points.append(None)
            starts.append(item)
            waitingDevice = False
            waitingStart = False
            waitingEnd = True
            waitingSteps = False
            waitingTime = False
            continue

        if(waitingEnd):
            ends.append(item)

            waitingDevice = True
            waitingStart = False
            waitingEnd = False
            waitingSteps = True
            waitingTime = False
            continue

        if(waitingSteps):
            steps = item
            for i in range(len(devs)):
                param = ScanParam(devs[i])
                if(starts[i] is None):
                    param.setPoints(points[i])
                else:
                    param.setPoints(starts[i], ends[i], steps)

                s.addScanParam(param)

            waitingDevice = False
            waitingStart = False
            waitingEnd = False
            waitingSteps = False
            waitingTime = True
            continue

        if(waitingTime):
            countTime = item
            if(isinstance(countTime, collections.Iterable)):
                if(s.getNumberOfPoints() != len(countTime)):
                    err_msg = 'Error creating the scan. The time array ({} ' \
                              'points) and the scan ({} points) must have '\
                              'the same number of points. Please check.'
                    raise Exception(err_msg.format(len(countTime),s.getNumberOfPoints()))

            s.setCountTime(countTime)
            waitingTime = False
            waitingDelay = True
            continue

        if(waitingDelay):
            delayTime = item
            if(isinstance(delayTime, collections.Iterable)):
                if(s.getNumberOfPoints() != len(delayTime)):
                    err_msg = 'Error creating the scan. The delay array ({} ' \
                              'points) and the scan ({} points) must have '\
                              'the same number of points. Please check.'
                    raise Exception(err_msg.format(len(delayTime),s.getNumberOfPoints()))
            s.setDelayTime(delayTime)
            continue

    s.start()

def mesh(*kwargs):
    """
    Run a mesh scan with the given parameters

    Parameters
    ----------
    kwargs : `*`
        List of parameters in the following order: device, start, end, points,
        device2, start2, end2, points2, ..., deviceN, startN, endN, pointsN,
        time, delay.

        .. note::
            To use variable time for each point instead of an value user should
            pass an array with the time to count in each point.

        .. note::
            Instead of the common use of start and end, one can use an array of
            points. Beware that the array length cannot be different of points
            parameter.

        .. note::
            To use delay between points one can use a scalar value representing
            the number of seconds to wait until acquire next point, for
            variable delay time instead of an value user should pass an array.

    Examples
    ----------
    >>> createMotor('m1', 'SOL:DMC1:m1')
    >>> createMotor('m2', 'SOL:DMC1:m2')
    >>> scalerSOL = Scaler("SOL2:SCALER", 10, "scalerSOL")
    >>> createCounter("seconds", scalerSOL, 1, factor=1e+7)
    >>> createCounter("S10", scalerSOL, 10, monitor=True)
    >>> setX("points")
    >>> setY("S10")
    >>> setOutput("/home/ABTLUS/hugo.slepicka/mesh1.txt")
    >>> mesh('m1', 0, 1, 15, 'm2', 0, 180, 1001, 0.01)
    >>> print("Scan Ended")
    >>> print("Time elapsed: ", SCAN_DATA['scan_duration'])

    """
    import numbers

    global SCAN_CMD
    SCAN_CMD = "mesh("+", ".join(map(str, kwargs)) + ")"

    device = None
    start = None
    end = None
    steps = None
    points = None
    countTime = None

    waitingDevice = True
    waitingSteps = False
    waitingTime = False
    waitingDelay = False

    # Criar Objeto Scan
    s = Scan(ScanType.MESH)
    param = None

    for item in kwargs:
        if(isinstance(item, numbers.Number)):
            waitingDevice = False

        if(waitingDevice):
            # check if its not the time
            device = findDevice(item)

            param = ScanParam(device)
            waitingDevice = False
            waitingSteps = True
            start = None
            end = None
            steps = None
            points = None
            continue

        if(waitingSteps):
            # user sent the points array
            if isinstance(item, collections.Iterable):
                points = item
                param.setPoints(points)
                s.addScanParam(param)
                waitingSteps = False
                waitingDevice = True
                waitingTime = True
                continue

            if(start is None):
                start = item
                continue

            if(end is None):
                end = item
                continue

            if(steps is None):
                if not isinstance(item, int):
                    raise Exception('Step value is not a valid integer.' \
                                    'Please check.')

                steps = item
                param.setPoints(start, end, steps)
                s.addScanParam(param)
                waitingSteps = False
                waitingDevice = True
                waitingTime = True
                continue

        if(waitingTime):
            countTime = item
            if(isinstance(countTime, collections.Iterable)):
                if(s.getNumberOfPoints() != len(countTime)):
                    err_msg = 'Error creating the mesh. The time array ({} '\
                              'points) and the mesh ({} points) must have '\
                              'the same number of points. Please check.'
                    raise Exception(err_msg.format(len(countTime),s.getNumberOfPoints()))

            s.setCountTime(countTime)
            waitingDelay = True
            waitingTime = False
            continue

        if(waitingDelay):
            delayTime = item
            if(isinstance(delayTime, collections.Iterable)):
                if(s.getNumberOfPoints() != len(delayTime)):
                    err_msg = 'Error creating the mesh. The delay array ({} '\
                              'points) and the mesh ({} points) must have '\
                              'the same number of points. Please check.'
                    raise Exception(err_msg.format(len(delayTime),s.getNumberOfPoints()))

            s.setDelayTime(delayTime)
            continue

    s.start()

def timescan(t=1, delay=1, repeat=-1):
    """
    Executes a scan in time.

    Parameters
    ----------
    t : `double`
        Time in seconds to count
    delay : `double`
        Time to wait before new count
    repeat : `int`
        Number of repeats to acquire (default is infinity), if repeat = 1
        it will run 2 times an acquire
    """
    global SCAN_CMD
    SCAN_CMD = "timescan("+str(t)+", "+str(delay)+")"

    setX("points")

    # Criar Objeto Scan
    s = Scan(ScanType.TIME)
    s.setCountTime(t)
    s.setDelayTime(delay)
    s.setRepeat(repeat)
    s.start()

def flyscan(*args, **kwargs):
    """
    Executes a scan in time.

    Parameters
    ----------
    t : `double`
        Time in seconds to count
    delay : `double`
        Time to wait before new count
    repeat : `int`
        Number of repeats to acquire (default is infinity), if repeat = 1
        it will run 2 times an acquire
    """
    import numbers
    
    global SCAN_CMD
    SCAN_CMD = "flyscan(haha)"

    setX("points")

    device = None
    countTime = None

    waitingDevice = True
    waitingStart = False
    waitingEnd = False
    waitingSteps = False
    waitingTime = False
    waitingDelay = False

    # Criar Objeto Scan
    s = Scan(ScanType.FLY)

    for item in args:
        if(isinstance(item, numbers.Number) or isinstance(item, list)):
            waitingDevice = False

        if(waitingDevice):
            # check if its not the time
            device = findDevice(item)

            param = ScanParam(device)
            s.addScanParam(param)
            continue

        if(waitingSteps):
            # user sent the points array
            if isinstance(item, collections.Iterable):
                points = item
                param.setPoints(points)
                s.addScanParam(param)
                waitingSteps = False
                waitingDevice = True
                waitingTime = True
                continue

            if(start is None):
                start = item
                continue

            if(end is None):
                end = item
                continue

            if(steps is None):
                if not isinstance(item, int):
                    raise Exception('Step value is not a valid integer.' \
                                    'Please check.')

                steps = item
                param.setPoints(start, end, steps)
                s.addScanParam(param)
                waitingSteps = False
                waitingDevice = True
                waitingTime = True
                continue

        if(waitingTime):
            countTime = item
            if(isinstance(countTime, collections.Iterable)):
                if(s.getNumberOfPoints() != len(countTime)):
                    err_msg = 'Error creating the mesh. The time array ({} '\
                              'points) and the mesh ({} points) must have '\
                              'the same number of points. Please check.'
                    raise Exception(err_msg.format(len(countTime),s.getNumberOfPoints()))

            s.setCountTime(countTime)
            waitingDelay = True
            waitingTime = False
            continue

        if(waitingDelay):
            delayTime = item
            if(isinstance(delayTime, collections.Iterable)):
                if(s.getNumberOfPoints() != len(delayTime)):
                    err_msg = 'Error creating the mesh. The delay array ({} '\
                              'points) and the mesh ({} points) must have '\
                              'the same number of points. Please check.'
                    raise Exception(err_msg.format(len(delayTime),s.getNumberOfPoints()))

            s.setDelayTime(delayTime)
            continue

    s.setRepeat(1)
    s.start()

"""
SCAN AND SCAN PARAM CLASSES
"""
class Scan(object):
    def __init__(self, type):
        global PRE_SCAN_CALLBACK
        global PRE_POINT_CALLBACK
        global PRE_OPERATION_CALLBACK
        global OPERATION_CALLBACK
        global POST_OPERATION_CALLBACK
        global POST_POINT_CALLBACK
        global POST_SCAN_CALLBACK

        self.setScanType(type)

        # state, pause and interrupt support
        self.__interrupt=False
        self.__pause=False
        self.__state = ScanStateEnum.idle
        self.__pause_polling_rate = 0.1

        self.__scanParams = []
        self.__minNumberOfPoints = 0
        self.__countTime = 1
        self.__delayTime = 0
        self.__repeat = -1
        self.__plotter = None
        self.__plotter_axis = None

        # callbacks
        self.__preScanCallback = PRE_SCAN_CALLBACK
        self.__prePointCallback = PRE_POINT_CALLBACK
        self.__preOperationCallback = PRE_OPERATION_CALLBACK
        self.__operationCallback = OPERATION_CALLBACK
        self.__postOperationCallback = POST_OPERATION_CALLBACK
        self.__postPointCallback = POST_POINT_CALLBACK
        self.__postScanCallback = POST_SCAN_CALLBACK

        # statistics
        self.__startTimestamp = None
        self.__endTimestamp = None

    def __str__(self):
        r = ""
        return r

    def setPlotter(self, p):
        self.__plotter = p

    def getPlotter(self):
        return self.__plotter

    def setPlotterAxis(self, a):
        self.__plotter_axis = a

    def getPlotterAxis(self):
        return self.__plotter_axis

    def setCountTime(self, t):
        self.__countTime = t

    def getCountTime(self):
        return self.__countTime

    def setRepeat(self, r):
        self.__repeat = r

    def getRepeat(self):
        return self.__repeat

    def setDelayTime(self, t):
        self.__delayTime = t

    def getDelayTime(self):
        return self.__delayTime

    def setScanType(self, t):
        if(t not in ScanType):
            raise Exception(t + " is not a valid ScanType, please check!")

        self.__scanType = t

    def addScanParam(self, param):
        if(self.__scanType == ScanType.SCAN):
            if (len(self.__scanParams) != 0) and (param.getNumberOfPoints() !=
                                                  self.__minNumberOfPoints):
                raise Exception('All devices must have the same number of'\
                                'points, please check.')
            else:
                self.__minNumberOfPoints = param.getNumberOfPoints()

        self.__scanParams.append(param)

    def getScanParams(self):
        return self.__scanParams

    def setPreScanCallback(self, call):
        self.__preScanCallback = call

    def getPreScanCallback(self):
        return self.__preScanCallback

    def setPrePointCallback(self, call):
        self.__prePointCallback = call

    def getPrePointCallback(self):
        return self.__prePointCallback

    def setPreOperationCallback(self, call):
        self.__preOperationCallback = call

    def getPreOperationCallback(self):
        return self.__preOperationCallback

    def setOperationCallback(self, call):
        self.__operationCallback = call

    def getOperationCallback(self):
        return self.__operationCallback

    def setPostOperationCallback(self, call):
        self.__postOperationCallback = call

    def getPostOperationCallback(self):
        return self.__postOperationCallback

    def setPostPointCallback(self, call):
        self.__postPointCallback = call

    def getPostPointCallback(self):
        return self.__postPointCallback

    def setPostScanCallback(self, call):
        self.__postScanCallback = call

    def getPostScanCallback(self):
        return self.__postScanCallback

    def getNumberOfParams(self):
        return len(self.__scanParams)

    def getNumberOfPoints(self):
        if(self.__scanType == ScanType.SCAN):
            return self.__minNumberOfPoints
        elif(self.__scanType == ScanType.MESH):
            total = 1
            for p in self.__scanParams:
                total *= len(p.getPoints())
            return total

    def getStartTimestamp(self):
        return self.__startTimestamp

    def getEndTimestamp(self):
        return self.__endTimestamp

    def getElapsedTime(self):
        return self.__endTimestamp - self.__startTimestamp

    def getElapsedTimePerPoint(self):
        return self.getElapsedTime() / self.getNumberOfPoints()

    def setPausePoolingRate(self, rate):
        self.__pause_pooling_rate = float(rate)

    def interrupt(self):
        self.__interrupt=True
        self.__pause=False

    def pause(self):
        self.__pause=True

    def resume(self):
        if self.__state == ScanStateEnum.paused:
            self.__pause = False
        else:
            raise ValueError('Cannot resume, scan is not paused. Current state is: {}'.format(self.__state))

    def getState(self):
        return self.__state

    def start(self):
        import datetime
        global XFIELD
        global YFIELD
        global USER_DATA_FIELDS

        global FILENAME
        global PARTIAL_WRITE
        global FILE_WRITER
        global SCAN_DATA
        global SCAN_COMMENT
        global SCAN_CMD
        global not_data_fields
        # Setup of File Writer
        if FILE_WRITER is None:
            if(FILENAME is not None and FILENAME != ""):
                FILENAME = createUniqueFileName(FILENAME)
                FILE_WRITER = DefaultWriter(FILENAME)

        # Setup of SCAN_DATA with points, scannable and countable
        SCAN_DATA = collections.OrderedDict()
        SCAN_DATA['points'] = []
        SCAN_DATA['scan_object'] = self

        for p in self.getScanParams():
            dev = p.getDevice()
            SCAN_DATA[dev.getMnemonic()] = []
            if(FILE_WRITER is not None):
                FILE_WRITER.insertDevice(dev.getMnemonic())

        for c in py4syn.counterDB:
            if(py4syn.counterDB[c]['enable']):
                SCAN_DATA[c] = []
                if(FILE_WRITER is not None) and (py4syn.counterDB[c]['write']):
                    FILE_WRITER.insertSignal(c)

            if not  py4syn.counterDB[c]['write']:
                not_data_fields.append(c)
                
        for u in USER_DATA_FIELDS:
            SCAN_DATA[u] = []
            if(FILE_WRITER is not None):
                FILE_WRITER.insertSignal(u)

        # if no value is passed, assume the first device of the scan
        if(XFIELD is None or XFIELD == "" or (XFIELD not in SCAN_DATA)):
            XFIELD = self.getScanParams()[0].getDevice().getMnemonic()

        # if no value is passed, assume the first device of the scan
        if(YFIELD is None or YFIELD == "" or (YFIELD not in SCAN_DATA)):
            try:
                YFIELD = list(py4syn.counterDB.keys())[0]
            except IndexError:
                YFIELD = XFIELD


        try:
            self.__startTimestamp = datetime.datetime.now()

            # Header Fields
            if(FILE_WRITER is not None):
                FILE_WRITER.setStartDate(self.__startTimestamp)
                FILE_WRITER.insertComment(SCAN_COMMENT)

                try:
                    user = os.environ.get('LOGNAME') or os.environ.get('USERNAME')
                    if not user:
                        user = pwd.getpwuid(os.getuid())[0]
                except Exception as e:
                    raise Exception('Error while getting username: ' + str(e))

                FILE_WRITER.setUsername(user)
                FILE_WRITER.setCommand(SCAN_CMD)
                FILE_WRITER.setDataSize(self.getNumberOfPoints())


            # If its a partial write the header must be ready
            if(PARTIAL_WRITE and FILE_WRITER is not None):
                FILE_WRITER.writeHeader()

            # Define the scan as Running
            self.__state = ScanStateEnum.running

            if(self.__scanType == ScanType.SCAN):
                self.doScan()
            elif(self.__scanType == ScanType.MESH):
                self.doMesh()
            elif(self.__scanType == ScanType.TIME):
                self.doTime()
            elif(self.__scanType == ScanType.FLY):
                self.doFly()
            else:
                self.__startTimestamp = datetime.datetime.now()
                self.__endTimestamp = datetime.datetime.now()
                raise Exception("Invalid Scan Type. Please Check.")

            self.__endTimestamp = datetime.datetime.now()
            self.__state = ScanStateEnum.idle

            if not PARTIAL_WRITE and FILE_WRITER is not None:
                print("\tSaving data to file: {}".format(FILENAME))
                FILE_WRITER.setEndDate(self.__endTimestamp)
                FILE_WRITER.writeHeader()
                FILE_WRITER.writeData(idx=-1,partial=2)

        except KeyboardInterrupt:
            self.__endTimestamp = datetime.datetime.now()
            self.__state = ScanStateEnum.interrupted
            print("\tUser Interrupted")
            if(FILENAME is not None and FILENAME != "" and not PARTIAL_WRITE
               and FILE_WRITER is not None):
                print("\tSaving data to file: {}".format(FILENAME))
                FILE_WRITER.setEndDate(self.__endTimestamp)
                FILE_WRITER.writeHeader()
                FILE_WRITER.writeData(idx=-1)

        try:
            if(FILE_WRITER is not None):
                FILE_WRITER.close()
        except:
            pass

        self.__cleanup()

        SCAN_DATA['scan_start'] = self.getStartTimestamp()
        SCAN_DATA['scan_end'] = self.getEndTimestamp()
        SCAN_DATA['scan_duration'] = self.getElapsedTime()

    def __cleanup(self):
        global USER_DATA_FIELDS
        global FILE_WRITER
        global SCAN_PLOTTER
        global SCAN_PLOTTER_AXIS
        global RESET_WRITER
        if RESET_WRITER:
            FILE_WRITER = None
        SCAN_PLOTTER = None
        SCAN_PLOTTER_AXIS = 1


    def __waitDevices(self):
        for p in self.getScanParams():
            p.getDevice().wait()

    def __launchCounters(self, **kwargs):
        t = self.getCountTime()
        idxs = kwargs["idx"]

        if isinstance(t, collections.Iterable):
            t = t[int(idxs[-1])]

        if(t < 0):
            ctr(t * -1, use_monitor=True, wait=False)
        else:
            ctr(t, wait=False)

    def __waitDelay(self, **kwargs):
        from time import sleep

        t = self.getDelayTime()

        idx = int(SCAN_DATA["points"][-1])

        if isinstance(t, collections.Iterable):
            t = t[idx]

        if(t > 0):
            time.sleep(t)

    def __saveCounterData(self, **kwargs):
        t = self.getCountTime()
        idxs = kwargs["idx"]

        if isinstance(t, collections.Iterable):
            t = t[int(idxs[-1])]

        if(t < 0):
            waitAll(monitor=True)
        else:
            waitAll(monitor=False)

        stopAll()

        d = getCountersData()

        for k, v in d.items():
            SCAN_DATA[k].append(v)


    def __printAndPlot(self, **kwargs):
        p = self.getPlotter()
        if(PLOT_GRAPH):
            p.plot(SCAN_DATA[XFIELD][-1], SCAN_DATA[YFIELD][-1],
                   axis=self.getPlotterAxis())

        if(PRINT_SCAN):
            print(scanDataToLine(format="4"))

    def __writeData(self, idx):
        global PARTIAL_WRITE
        global FILE_WRITER
        global SCAN_DATA
        global FILENAME

        if (FILE_WRITER is not None):
            for d in FILE_WRITER.getDevices():
                try:
                    #FILE_WRITER.insertDeviceData(d, SCAN_DATA[d][idx])
                    FILE_WRITER.insertDeviceData(d, SCAN_DATA[d])
                except:
                    pass
            for s in FILE_WRITER.getSignals():
                try:
                    #FILE_WRITER.insertSignalData(s, SCAN_DATA[s][idx])
                    FILE_WRITER.insertSignalData(s, SCAN_DATA[s])
                except:
                    pass
            if PARTIAL_WRITE:
                FILE_WRITER.writeData(partial=PARTIAL_WRITE, idx=idx)

    def __initialize(self):
        global XFIELD
        global YFIELD
        global FILENAME
        global PLOT_GRAPH
        global PRINT_SCAN
        global DAEMON_GRAPH
        global SCAN_PLOTTER
        global SCAN_PLOTTER_AXIS

        s = self

        if(PLOT_GRAPH):
            if(SCAN_PLOTTER is None):
                p = Plotter("Scan: " + str(FILENAME), daemon=DAEMON_GRAPH)
                p.createAxis("", label=YFIELD, xlabel=XFIELD, ylabel=YFIELD,
                             grid=True, line_style="-", line_marker=".",
                             line_color="blue")
                SCAN_PLOTTER = p
            else:
                p = SCAN_PLOTTER

            s.setPlotter(p)

            if(SCAN_PLOTTER_AXIS is None or SCAN_PLOTTER_AXIS < 1):
                SCAN_PLOTTER_AXIS = 1
            s.setPlotterAxis(SCAN_PLOTTER_AXIS)

        if(PRINT_SCAN):
            print(scanHeader())

    def __terminate(self):
        global SCAN_DATA
        global FWHM
        global FWHM_AT
        global COM
        global PEAK
        global PEAK_AT
        global FIT_SCAN

        x = SCAN_DATA[XFIELD]
        y = SCAN_DATA[YFIELD]
        if(FIT_SCAN):
            fitData(x, y)
            if(PRINT_SCAN):
                print("Peak = ", PEAK, " at ", PEAK_AT)
                print("Fwhm = ", FWHM, " at ", FWHM_AT)
                print("COM = ", COM)


    def __check_pause_interrupt(self, pointIdx):
        if self.__pause:
            self.__state = ScanStateEnum.paused
            print('Pausing scan before point {}:'.format(pointIdx))
            while self.__pause:
                time.sleep(self.__pause_polling_rate)
            if not self.__interrupt:
                print('Resuming scan at point {}:'.format(pointIdx))

        if self.__interrupt:
            self.__state = ScanStateEnum.interrupted
            print('Aborting the Scan... Please wait for cleanup!')
            raise ScanInterruptedException()


    def doMesh(self):
        """
        IDX = MOD(QUOTIENT(I,MULT(Steps(N->1))),Steps(N))
        """
        import operator
        import functools

        numberOfStepsArray = [p.getNumberOfPoints() for p in self.getScanParams()]
        multiplicationIndexArray = numpy.zeros(self.getNumberOfParams(), dtype=int)
        for i in range(0, self.getNumberOfParams()):
            if(i == self.getNumberOfParams() - 1):
                multiplicationIndexArray[i] = 1
            else:
                multiplicationIndexArray[i] = functools.reduce(operator.mul, numberOfStepsArray[i + 1:])

        def calculatePositionIndex(idx, divisor, steps):
            """
            IDX = MOD(QUOTIENT(I,MULT(Steps(N->1))),Steps(N))
            """
            p1 = (idx // divisor)
            p2 = p1 % steps
            return p2

        # Arrays to store positions and indexes to be used as callback arguments
        positions = []
        indexes = []

        # Pre Scan Callback
        if(self.__preScanCallback):
            self.__preScanCallback(scan=self, pos=positions, idx=indexes)

        self.__initialize()

        # Scan main loop
        for pointIdx in range(0, self.getNumberOfPoints()):
            # Saves point index at SCAN_DATA
            SCAN_DATA['points'].append(pointIdx)

            # Pre Point Callback
            if(self.__prePointCallback):
                self.__prePointCallback(scan=self, pos=positions, idx=indexes)

            # verify pauses and interrupts
            try:
                self.__check_pause_interrupt(pointIdx)
            except ScanInterruptedException:
                break

            self.__waitDelay(scan=self, pos=positions, idx=indexes)

            positions = []
            indexes = []

            # iterate over each device (Scan Param)
            for deviceIdx in range(0, self.getNumberOfParams()):
                # Grab the ScanParam
                param = self.getScanParams()[deviceIdx]

                # Calculate the Index based on the scan point index and on the multiplication array
                idx = calculatePositionIndex(pointIdx,
                                             multiplicationIndexArray[deviceIdx],
                                             param.getNumberOfPoints())

                # Set the setpoint into device
                param.getDevice().setValue(param.getPoints()[idx])

                # Store the index and the position of the device for callbacks
                indexes.append(idx)

            # Wait for devices to reach the desired set point
            self.__waitDevices()

            for deviceIdx in range(0, self.getNumberOfParams()):
                # Grab the ScanParam
                param = self.getScanParams()[deviceIdx]

                # Store the index and the position of the device for callbacks
                positions.append(param.getDevice().getValue())

                # Saves device position at SCAN_DATA
                SCAN_DATA[param.getDevice().getMnemonic()].append(param.getDevice().getValue())

            # Pre Operation Callback
            if(self.__preOperationCallback):
                self.__preOperationCallback(scan=self, pos=positions, idx=indexes)

            # Launch the counters
            self.__launchCounters(scan=self, pos=positions, idx=indexes)

            # Operation Callback
            if(self.__operationCallback):
                self.__operationCallback(scan=self, pos=positions, idx=indexes)

            # Save data to SCAN_DATA
            self.__saveCounterData(scan=self, pos=positions, idx=indexes)

            # Post Operation Callback
            if(self.__postOperationCallback):
                self.__postOperationCallback(scan=self, pos=positions, idx=indexes)

            self.__writeData(idx=pointIdx)

            # Updates the screen and plotter
            self.__printAndPlot()

            # Post Point Callback
            if(self.__postPointCallback):
                self.__postPointCallback(scan=self, pos=positions, idx=indexes)

        self.__terminate()

        # Post Scan Callback
        if(self.__postScanCallback):
            self.__postScanCallback(scan=self)

    def doScan(self):
        # Arrays to store positions and indexes to be used as callback arguments
        positions = []
        indexes = []
<<<<<<< HEAD
        print('')
=======

>>>>>>> d627391c
        # Pre Scan Callback
        if(self.__preScanCallback):
            self.__preScanCallback(scan=self, pos=positions, idx=indexes)
        self.__initialize()
        for pointIdx in range(0, self.getNumberOfPoints()):
            # Saves point index at SCAN_DATA
            SCAN_DATA['points'].append(pointIdx)
            # Pre Point Callback
            if(self.__prePointCallback):
                self.__prePointCallback(scan=self, pos=positions, idx=indexes)
            # verify pauses and interrupts
            try:
                self.__check_pause_interrupt(pointIdx)
            except ScanInterruptedException:
                break
            self.__waitDelay(scan=self, pos=positions, idx=indexes)
            positions = []
            indexes = []

            for deviceIdx in range(0, self.getNumberOfParams()):
                param = self.getScanParams()[deviceIdx]
                param.getDevice().setValue(param.getPoints()[pointIdx])
                indexes.append(pointIdx)
            self.__waitDevices()
            for deviceIdx in range(0, self.getNumberOfParams()):
                param = self.getScanParams()[deviceIdx]
                positions.append(param.getDevice().getValue())
                # Saves device position at SCAN_DATA
                SCAN_DATA[param.getDevice().getMnemonic()].append(param.getDevice().getValue())

            # Pre Operation Callback
            if(self.__preOperationCallback):
                self.__preOperationCallback(scan=self, pos=positions, idx=indexes)

            # Launch the counters
            self.__launchCounters(scan=self, pos=positions, idx=indexes)

            # Operation Callback
            if(self.__operationCallback):
                self.__operationCallback(scan=self, pos=positions, idx=indexes)

            # Save data to SCAN_DATA
            self.__saveCounterData(scan=self, pos=positions, idx=indexes)

            a = time.time()
            # Post Operation Callback
            if(self.__postOperationCallback):
                self.__postOperationCallback(scan=self, pos=positions, idx=indexes)

            self.b = threading.Thread(target=self.__writeData,args=[pointIdx])
            self.b.start()
            #self.__writeData(idx=pointIdx)

            # Updates the screen and plotter
            #self.__printAndPlot()

            # Post Point Callback
            if(self.__postPointCallback):
                self.__postPointCallback(scan=self, pos=positions, idx=indexes)

        self.__terminate()
        # Post Scan Callback
        if(self.__postScanCallback):
            self.__postScanCallback(scan=self)


    def doTime(self):
        positions = []
        indexes = []

        # Pre Scan Callback
        if(self.__preScanCallback):
            self.__preScanCallback(scan=self)

        self.__initialize()

        pointIdx = 0
        while(True):
           # Pre Point Callback
            if(self.__prePointCallback):
                self.__prePointCallback(scan=self, pos=positions, idx=indexes)

            # verify pauses and interrupts
            try:
                self.__check_pause_interrupt(pointIdx)
            except ScanInterruptedException:
                break

            # Saves point index at SCAN_DATA
            SCAN_DATA['points'].append(pointIdx)

            positions = [pointIdx]
            indexes = [pointIdx]

            self.__waitDelay(scan=self, pos=positions, idx=indexes)

            # Pre Operation Callback
            if(self.__preOperationCallback):
                self.__preOperationCallback(scan=self, pos=positions, idx=indexes)

            # Launch the counters
            self.__launchCounters(scan=self, pos=positions, idx=indexes)

            # Operation Callback
            if(self.__operationCallback):
                self.__operationCallback(scan=self, pos=positions, idx=indexes)

            # Save data to SCAN_DATA
            self.__saveCounterData(scan=self, pos=positions, idx=indexes)

            # Post Operation Callback
            if(self.__postOperationCallback):
                self.__postOperationCallback(scan=self, pos=positions, idx=indexes)

            self.__writeData(idx=pointIdx)

            # Updates the screen and plotter
            self.__printAndPlot()

            # Post Point Callback
            if(self.__postPointCallback):
                self.__postPointCallback(scan=self, pos=positions, idx=indexes)

            pointIdx += 1

            if self.__repeat != -1 and self.__repeat < pointIdx:
                break

        self.__terminate()

        # Post Scan Callback
        if(self.__postScanCallback):
            self.__postScanCallback(scan=self)

    def doFly(self):
        global FIT_SCAN

        positions = []
        indexes = []
	 	
        # Pre Scan Callback
        if(self.__preScanCallback):
            self.__preScanCallback(scan=self)
	
        pointIdx = 0
        self.__initialize()

        positions = [pointIdx]
        indexes = [pointIdx]
        
        # Pre Operation Callback
        if(self.__preOperationCallback):
            self.__preOperationCallback(scan=self, pos=positions, idx=indexes)
        a = time.time()
        print('')
        print('** Starting  **')
        self.__launchCounters(scan=self, pos=positions, idx=indexes)
        for deviceIdx in range(0, self.getNumberOfParams()):
            param = self.getScanParams()[deviceIdx]
            param.getDevice().startFly()
            indexes.append(pointIdx)
        
        # Todo fly scan
        self.__waitDevices()
            
            # Post Operation Callback
        if(self.__postOperationCallback):
           self.__postOperationCallback(scan=self, pos=positions, idx=indexes)

        FIT_SCAN = False
        self.__terminate()
        print("TOTAL: ",time.time()-a)
        # Post Scan Callback
        if(self.__postScanCallback):
            self.__postScanCallback(scan=self)
            print(self.__writeData)


class ScanParam(object):
    def __init__(self, device):
        # if(not isinstance(device, IScannable)):
        #    raise Exception("Error: Only scannable devices can be used on
        #    scans. Please Check.")
        self.__device = device
        self.__points = []

    def __str__(self):
        pointsstr = "[" + str(self.getPoints()[0]) + "..." + str(self.getPoints()[-1]) + "]"
        r = "#Scan Param: device = " + str(self.__device) + " / Points: " + pointsstr + " >"
        return r

    def getDevice(self):
        return self.__device

    def setPoints(self, start, end=None, steps=None):
        if(end is None):
            self.__points = start
        else:
            if steps < 1:
                raise Exception("At least one point is needed to create scan points")
            diff = (float(end) - start) / (steps)
            self.__points = [diff * i + start for i in range(steps + 1)]

        # PseudoMotors dont have Low and High Limit values
        d = self.getDevice()
        p = self.getPoints()

        if(isinstance(d, PseudoMotor)):
            if(not d.canPerformMovement(min(p))[0]):
                err_msg = 'Error. The lower value exceeds the Low Limit Value'\
                          ' for this device. Device: {}'

                raise Exception(err_msg.format(str(d)))
            if(not d.canPerformMovement(max(p))[0]):
                err_msg = 'Error. The higher value exceeds the High Limit Value'\
                          ' for this device. Device: {}'

                raise Exception(err_msg.format(str(d)))
        else:
            ll = d.getLowLimitValue()
            hl = d.getHighLimitValue()

            if ll == 0.0 and hl == 0.0:
                return

            if(ll > min(p)):
                err_msg = 'Error. The lower value exceeds the Low Limit Value'\
                          ' for this device. Device: {}, Low Limit: {}'

                raise Exception(err_msg.format(str(d), str(ll)))

            if(hl < max(p)):
                err_msg = 'Error. The higher value exceeds the High Limit Value'\
                          ' for this device. Device: {}, High Limit: {}'

                raise Exception(err_msg.format(str(d), str(hl)))

    def getPoints(self):
        return self.__points

    def getNumberOfPoints(self):
        return len(self.__points)

#
#GLOBALS GETTERS AND SETTERS
#
def setPlotGraph(b):
    """
    Set the global variable PLOT_GRAPH to enable or disable the live plot

    Parameters
    ----------
    b : `bool`

    """
    global PLOT_GRAPH
    PLOT_GRAPH = b

def getPlotGraph():
    """
    Get the global variable PLOT_GRAPH value

    Returns
    ----------
    `bool`

    """
    global PLOT_GRAPH
    return PLOT_GRAPH

def setFitScan(b):
    """
    Set the global variable FIT_SCAN to enable or disable the scan fit at end

    Parameters
    ----------
    b : `bool`

    """
    global FIT_SCAN
    FIT_SCAN = b

def getFitScan():
    """
    Get the global variable FIT_SCAN to enable or disable the scan fit at end

    Returns
    ----------
    `bool`

    """
    global FIT_SCAN
    return FIT_SCAN


def setPrintScan(b):
    """
    Set the global variable PRINT_SCAN to enable or disable the scan print on
    terminal

    Parameters
    ----------
    b : `bool`

    """
    global PRINT_SCAN
    PRINT_SCAN = b

def getPrintScan():
    """
    Get the global variable PRINT_SCAN value

    Returns
    ----------
    `bool`

    """
    global PRINT_SCAN
    return PRINT_SCAN

def setPreScanCallback(c):
    """
    Set the pre scan callback.

    Parameters
    ----------
    c : `function`
        A function to be executed

        .. note::
            This function must receive an argument `**kwargs`

    Examples
    ----------
    >>> def myCallback(**kwargs):
    >>>     print("Print from my callback")
    >>>
    >>> setPreScanCallback(myCallback)
    >>>

    """
    global PRE_SCAN_CALLBACK
    if not callable(c):
        raise Exception('Error. Only functions can be used as callbacks.'\
                        'Please check.')
    PRE_SCAN_CALLBACK = c

def setPrePointCallback(c):
    """
    Set the pre point callback.

    Parameters
    ----------
    c : `function`
        A function to be executed

        .. note::
            This function must receive an argument `**kwargs`

    Examples
    ----------
    >>> def myCallback(**kwargs):
    >>>     print("Print from my callback")
    >>>
    >>> setPrePointCallback(myCallback)
    >>>

    """
    global PRE_POINT_CALLBACK
    if not callable(c):
        raise Exception('Error. Only functions can be used as callbacks. '\
                        'Please check.')
    PRE_POINT_CALLBACK = c

def setPreOperationCallback(c):
    """
    Set the pre operation callback.

    Parameters
    ----------
    c : `function`
        A function to be executed

        .. note::
            This function must receive an argument `**kwargs`

    Examples
    ----------
    >>> def myCallback(**kwargs):
    >>>     print("Print from my callback")
    >>>
    >>> setPreOperationCallback(myCallback)
    >>>

    """
    global PRE_OPERATION_CALLBACK
    if not callable(c):
        raise Exception('Error. Only functions can be used as callbacks. '\
                        'Please check.')
    PRE_OPERATION_CALLBACK = c

def setOperationCallback(c):
    """
    Set the operation callback.

    Parameters
    ----------
    c : `function`
        A function to be executed

        .. note::
            This function must receive an argument `**kwargs`

    Examples
    ----------
    >>> def myCallback(**kwargs):
    >>>     print("Print from my callback")
    >>>
    >>> setOperationCallback(myCallback)
    >>>

    """
    global OPERATION_CALLBACK
    if not callable(c):
        raise Exception('Error. Only functions can be used as callbacks. '\
                        'Please check.')
    OPERATION_CALLBACK = c

def setPostOperationCallback(c):
    """
    Set the post operation callback.

    Parameters
    ----------
    c : `function`
        A function to be executed

        .. note::
            This function must receive an argument `**kwargs`

    Examples
    ----------
    >>> def myCallback(**kwargs):
    >>>     print("Print from my callback")
    >>>
    >>> setPostOperationCallback(myCallback)
    >>>

    """
    global POST_OPERATION_CALLBACK
    if not callable(c):
        raise Exception('Error. Only functions can be used as callbacks. '\
                        'Please check.')
    POST_OPERATION_CALLBACK = c

def setPostPointCallback(c):
    """
    Set the post point callback.

    Parameters
    ----------
    c : `function`
        A function to be executed

        .. note::
            This function must receive an argument `**kwargs`

    Examples
    ----------
    >>> def myCallback(**kwargs):
    >>>     print("Print from my callback")
    >>>
    >>> setPostPointCallback(myCallback)
    >>>

    """
    global POST_POINT_CALLBACK
    if not callable(c):
        raise Exception('Error. Only functions can be used as callbacks. '\
                        'Please check.')
    POST_POINT_CALLBACK = c

def setPostScanCallback(c):
    """
    Set the post scan callback.

    Parameters
    ----------
    c : `function`
        A function to be executed

        .. note::
            This function must receive an argument `**kwargs`

    Examples
    ----------
    >>> def myCallback(**kwargs):
    >>>     print("Print from my callback")
    >>>
    >>> setPostScanCallback(myCallback)
    >>>

    """
    global POST_SCAN_CALLBACK
    if not callable(c):
        raise Exception('Error. Only functions can be used as callbacks. '\
                        'Please check.')
    POST_SCAN_CALLBACK = c

def getPreScanCallback(c):
    """
    Get the pre scan callback.

    Returns
    -------
    `function`
    """
    global PRE_SCAN_CALLBACK
    return PRE_SCAN_CALLBACK

def getPrePointCallback(c):
    """
    Get the pre point callback.

    Returns
    -------
    `function`
    """
    global PRE_POINT_CALLBACK
    return PRE_POINT_CALLBACK

def getPreOperationCallback(c):
    """
    Get the pre operation callback.

    Returns
    -------
    `function`
    """
    global PRE_OPERATION_CALLBACK
    return PRE_OPERATION_CALLBACK

def getOperationCallback(c):
    """
    Get the operation callback.

    Returns
    -------
    `function`
    """
    global OPERATION_CALLBACK
    return OPERATION_CALLBACK

def getPostOperationCallback(c):
    """
    Get the post operation callback.

    Returns
    -------
    `function`
    """
    global POST_OPERATION_CALLBACK
    return POST_OPERATION_CALLBACK

def getPostPointCallback(c):
    """
    Get the post point callback.

    Returns
    -------
    `function`
    """
    global POST_POINT_CALLBACK
    return POST_POINT_CALLBACK

def getPostScanCallback(c):
    """
    Get the post scan callback.

    Returns
    -------
    `function`
    """
    global POST_SCAN_CALLBACK
    return POST_SCAN_CALLBACK

def setFileWriter(writer):
    """
    Set the file writer to be used in order to save the data. If None is
    informed the **DefaultWriter** is used, generating a PyMCA-like file.

    Parameters
    ----------
    writer : `FileWriter`

    Examples
    ----------
    >>> writer = DefaultWriter("/tmp/test.txt")
    >>> setFileWrite(writer)
    """
    global FILE_WRITER

    if not isinstance(writer, FileWriter):
        raise Exception('Error. The parameter is not a valid File Writer. '\
                        'Please check.')

    FILE_WRITER = writer

def getFileWriter():
    """
    Get the current File Writer. See :class:`py4syn.writing.FileWriter`

    Returns
    -------
    `FileWriter`

    """
    global FILE_WRITER
    return FILE_WRITER

def setResetWriter(value):
    """
    Set if file writer will be reset at the end of each scan. For the **DefaultWriter** 
    this value should be False. For HDF5Writer this value should be True

    Parameters
    ----------
    writer : `bool`

    Examples
    ----------
    >>> setFileWrite(True)
    """
    global RESET_WRITER

    RESET_WRITER = value

def getResetWriter():
    """
    Get if the FILEWRITER will be reseted after each scan

    Returns
    -------
    `RESET_WRITER`

    """
    global RESET_WRITER
    return RESET_WRITER

def setPartialWrite(partial):
    """
    Set enable or disable the Partial Write, if partial is set to **True** then
    the data written every iteration, otherwise data is only saved at the end.

    Parameters
    ----------
    partial : `bool`

    Examples
    ----------
    >>> setPartialWrite(True)

    """
    global PARTIAL_WRITE
    PARTIAL_WRITE = partial

def getPartialWrite():
    """
    Check if Partial write is enable.

    Returns
    -------
    `bool`

    """
    global PARTIAL_WRITE
    return PARTIAL_WRITE

def setOutput(out):
    """
    Set the Output, if output is set to **None** then the data is only stored
    in the SCAN_DATA dictionary.

    Parameters
    ----------
    out : `string`
        The complete filename.

        .. note::
            The files will be renamed to fit the format: filename_000N.ext.

            Each file represents one scan and they are automatically
            incremented.

    Examples
    ----------
    >>> setOutput("/home/user/teste.txt")

    """
    global FILENAME
    FILENAME = out

def getOutput():
    """
    Get the Output, if output is set to **None** then the data is only stored
    in the SCAN_DATA dictionary.

    Returns
    -------
    `string`
    """
    global FILENAME
    return FILENAME

def setX(x):
    """
    Set which field will be used to plot in the X axis

    Parameters
    ----------
    x : `string`
        Mneumonic of the data, e.g. "m1", "tth", "det", "mon"

    Examples
    ----------
    >>> setX("tth")

    """
    global XFIELD
    XFIELD = x

def setY(y):
    """
    Set which field will be used to plot in the Y axis

    Parameters
    ----------
    y : `string`
        Mneumonic of the data, e.g. "m1", "tth", "det", "mon"

    Examples
    ----------
    >>> setY("mon")

    """
    global YFIELD
    YFIELD = y

def getX():
    """
    Get which field will be used to plot in the X axis

    Returns
    -------
    `string`
    """
    global XFIELD
    return XFIELD

def getY():
    """
    Get which field will be used to plot in the X axis

    Returns
    -------
    `string`
    """
    global YFIELD
    return YFIELD

def getScanData():
    """
    Get the SCAN_DATA dictionary

    Returns
    -------
    `dictionary`
    """
    global SCAN_DATA
    return SCAN_DATA

def getFitValues():
    """
    Get the Fit values (Peak value, Peak Position, FWHM, FWHM Position and
    Center of Mass)

    Returns
    -------
    `list`
    """
    global PEAK
    global PEAK_AT
    global FWHM
    global FWHM_AT
    global COM

    return PEAK, PEAK_AT, FWHM, FWHM_AT, COM

def getPeak():
    """
    Get the Peak value of Fit

    Returns
    -------
    `double`
    """
    return PEAK

def getPeakAt():
    """
    Get the Peak position of Fit

    Returns
    -------
    `double`
    """
    return PEAK_AT

def getFwhm():
    """
    Get the FWHM value of Fit

    Returns
    -------
    `double`
    """
    return FWHM

def getFwhmAt():
    """
    Get the FWHM position of Fit

    Returns
    -------
    `double`
    """
    return FWHM_AT

def getMin():
    """
    Get the Min value of Fit

    Returns
    -------
    `double`
    """
    return MIN

def getMinAt():
    """
    Get the Min position of Fit

    Returns
    -------
    `double`
    """
    return FWHM_AT

def getCom():
    """
    Get the Center Of Mass of Fit (COM)

    Returns
    -------
    `double`
    """
    return COM

def getFittedData():
    """
    Get the best fit data.

    Returns
    -------
    `array`

    """
    return FITTED_DATA

def getFitResult():
    """
    Get the fit results.

    Returns
    -------
    `ModelFit`

    """
    return FIT_RESULT


def getScanCommand():
    """
    Get the last scan command executed

    Returns
    -------
    `string`
    """
    global SCAN_CMD
    return SCAN_CMD

def getUserDefinedDataFields():
    global USER_DATA_FIELDS
    return USER_DATA_FIELDS

def createUserDefinedDataField(field_name):
    """
    Create an user defined field in the SCAN_DATA dictionary

    Parameters
    ----------
    field_name : `string`
        Field name

    Examples
    ----------
    >>> createUserDefinedDataField("norm")

    """
    global USER_DATA_FIELDS
    USER_DATA_FIELDS.append(field_name)

def removeUserDefinedDataField(field_name):
    """
    Remove an user defined field in the SCAN_DATA dictionary

    Parameters
    ----------
    field_name : `string`
        Field name

    Examples
    ----------
    >>> removeUserDefinedDataField("norm")

    """
    global USER_DATA_FIELDS
    USER_DATA_FIELDS.remove(field_name)

def clearUserDefinedDataField():
    """
    Remove all user defined fields

    Examples
    ----------
    >>> clearUserDefinedDataField()

    """
    global USER_DATA_FIELDS
    USER_DATA_FIELDS = []

def setPlotDaemon(b):
    """
    Configure if the scan plot should or not be daemon

    Parameters
    ----------
    b : `bool`
        True of False indicating if should be daemon

    Examples
    ----------
    >>> setPlotDaemon(True)

    """
    global DAEMON_GRAPH
    DAEMON_GRAPH = b

def setScanComment(c):
    """
    Insert a custom comment in the scan file

    Parameters
    ----------
    c : `string`
        The comment to be inserted

    Examples
    ----------
    >>> setScanComment("Scan of sample X, using Y")

    """
    global SCAN_COMMENT
    SCAN_COMMENT = c

def getScanComment():
    """
    Get the custom comment

    Returns
    ----------
    `string`
        The comment to be inserted

    Examples
    ----------
    >>> print(getScanComment())

    """
    global SCAN_COMMENT
    return SCAN_COMMENT

def setScanPlotter(p):
    """
    Define the Plotter to be used in the scan

    Parameters
    ----------
    p : `Plotter`
        The plotter to be used

    Examples
    ----------
    >>> p = Plotter("My Plotter ", daemon=False)
    >>> setScanPlotter(p)

    """
    if isinstance(p, Plotter):
        global SCAN_PLOTTER
        SCAN_PLOTTER = p
    else:
        raise Exception('Error. Parameter is not a valid Plotter. '\
                        'Please check.')

def getScanPlotter():
    """
    Get the current plotter

    Returns
    ----------
    `Plotter`
        The current plotter

    Examples
    ----------
    >>> p = getScanPlotter()

    """
    global SCAN_PLOTTER
    return SCAN_PLOTTER

def setScanPlotterAxis(ax):
    """
    Define the axis index to be used when plotting

    Parameters
    ----------
    ax : `int`
        The axis index to be used when plotting

    Examples
    ----------
    >>> p = Plotter("My Plotter ", daemon=False)
    >>> p.createAxis("", label="Data label", xlabel="Energy", ylabel="I0",
    >>> grid=True, line_style="-", line_marker=".", line_color="blue")
    >>> setScanPlotter(p)
    >>> setScanPlotterAxis(1)

    """
    if ax > 0:
        global SCAN_PLOTTER_AXIS
        SCAN_PLOTTER_AXIS = ax
    else:
        raise Exception("Error. Invalid axis value index.")

def getScanPlotterAxis():
    """
    Get the current plotter axis

    Returns
    ----------
    `int`
        The current axis

    Examples
    ----------
    >>> p = getScanPlotterAxis()

    """
    global SCAN_PLOTTER_AXIS
    return SCAN_PLOTTER_AXIS

if __name__ == "__main__":
    #createMotor('m1', 'SOL:DMC1:m1')
    #createMotor('m2', 'SOL:DMC1:m2')

    #ummv(m1=0, m2=0)

    scalerSOL = Scaler("IMX:SCALER", 13, "scalerIMX")
    createCounter("seconds", scalerSOL, 1, factor=1e+7)
    createCounter("cyberstar", scalerSOL, 13, monitor=True)

    createUserDefinedDataField("myField")
    setX("m1")
    setY("cyberstar")
    setOutput("/home/ABTLUS/hugo.slepicka/testeHugo.txt")
    #scan('m1', 0, 1, 100, 0.01)
    timescan(1, 1)

    print("Scan Ended")
    print("Time elapsed: ", SCAN_DATA['scan_duration'])<|MERGE_RESOLUTION|>--- conflicted
+++ resolved
@@ -1347,11 +1347,6 @@
         # Arrays to store positions and indexes to be used as callback arguments
         positions = []
         indexes = []
-<<<<<<< HEAD
-        print('')
-=======
-
->>>>>>> d627391c
         # Pre Scan Callback
         if(self.__preScanCallback):
             self.__preScanCallback(scan=self, pos=positions, idx=indexes)
